--- conflicted
+++ resolved
@@ -111,19 +111,9 @@
 	Note string `protobuf:"bytes,2,opt,name=note,proto3,oneof"`
 }
 
-<<<<<<< HEAD
-// Reference imports to suppress errors if they are not otherwise used.
-var _ context.Context
-var _ grpc.ClientConnInterface
-
-// This is a compile-time assertion to ensure that this generated file
-// is compatible with the grpc package it is being compiled against.
-const _ = grpc.SupportPackageIsVersion6
-=======
 func (*UnannotatedEmbedded_Progress) isUnannotatedEmbedded_Mark() {}
 
 func (*UnannotatedEmbedded_Note) isUnannotatedEmbedded_Mark() {}
->>>>>>> 0e11f6f8
 
 // UnannotatedSimpleMessage represents a simple message sent to the unannotated Echo service.
 type UnannotatedSimpleMessage struct {
@@ -146,14 +136,6 @@
 	Ext isUnannotatedSimpleMessage_Ext `protobuf_oneof:"ext"`
 }
 
-<<<<<<< HEAD
-type unannotatedEchoServiceClient struct {
-	cc grpc.ClientConnInterface
-}
-
-func NewUnannotatedEchoServiceClient(cc grpc.ClientConnInterface) UnannotatedEchoServiceClient {
-	return &unannotatedEchoServiceClient{cc}
-=======
 func (x *UnannotatedSimpleMessage) Reset() {
 	*x = UnannotatedSimpleMessage{}
 	if protoimpl.UnsafeEnabled {
@@ -165,7 +147,6 @@
 
 func (x *UnannotatedSimpleMessage) String() string {
 	return protoimpl.X.MessageStringOf(x)
->>>>>>> 0e11f6f8
 }
 
 func (*UnannotatedSimpleMessage) ProtoMessage() {}
